#!/bin/bash

<<<<<<< HEAD
# Required variables:
# DB_HOST, DB_PORT, DB_USER, DB_PASSWORD, DB_NAME, VOCAB_DATA_DIR, SCHEMA_NAME
=======
# Parse variables
DB_HOST="$DB_HOST"
DB_PORT="$DB_PORT"
DB_USER="$DB_USER"
DB_PASSWORD="$DB_PASSWORD"
DB_NAME="$DB_NAME"
DATA_DIR="$DATA_DIR"
SCHEMA_NAME="$SCHEMA_NAME"
SYNTHETIC="$SYNTHETIC"

# If synthetic data is requested, use the synthetic data directory
if [ "$SYNTHETIC" = "true" ]; then
    DATA_DIR="/synthetic"
fi
>>>>>>> 76914c0a

# SQL files
sql_files=(primary-keys.sql constraints.sql indices.sql)
omop_tables=(CDM_SOURCE DRUG_STRENGTH CONCEPT CONCEPT_RELATIONSHIP CONCEPT_ANCESTOR CONCEPT_SYNONYM CONDITION_ERA CONDITION_OCCURRENCE DEATH DRUG_ERA DRUG_EXPOSURE DRUG_STRENGTH LOCATION MEASUREMENT OBSERVATION OBSERVATION_PERIOD PERSON PROCEDURE_OCCURRENCE VOCABULARY VISIT_OCCURRENCE RELATIONSHIP CONCEPT_CLASS DOMAIN)

# Directory paths
script_dir="/scripts"
temp_dir="/tmp"

echo "Waiting for the Database.."
wait4x postgresql postgres://${DB_USER}:${DB_PASSWORD}@${DB_HOST}:${DB_PORT}/${DB_NAME}?sslmode=disable --timeout 60s
echo "Database is up - continuing.."

# Check if the schema already exists
schema_exists=$(PGPASSWORD="$DB_PASSWORD" psql -h "$DB_HOST" -p "$DB_PORT" -U "$DB_USER" -d "$DB_NAME" -tAc "SELECT 1 FROM information_schema.schemata WHERE schema_name = '${SCHEMA_NAME}'")
if [ "$schema_exists" ]; then
    echo "Schema '${SCHEMA_NAME}' already exists. Skipping CDM creation."
    exit 0  # Exit gracefully
fi

echo "Creating schema.."
PGPASSWORD="$DB_PASSWORD" psql -h "$DB_HOST" -p "$DB_PORT" -U "$DB_USER" -d "$DB_NAME" -c "CREATE SCHEMA IF NOT EXISTS ${SCHEMA_NAME};"

echo "Creating tables.."
temp_ddl="${temp_dir}/temp_ddl.sql"
sed "s/@cdmDatabaseSchema/${SCHEMA_NAME}/g" "${script_dir}/ddl.sql" > "$temp_ddl"
PGPASSWORD="$DB_PASSWORD" psql -h "$DB_HOST" -p "$DB_PORT" -U "$DB_USER" -d "$DB_NAME" -f "$temp_ddl"
rm "$temp_ddl"

echo "Loading data.."
for table in "${omop_tables[@]}"; do
    echo 'Loading: ' $table
    table_lower=$(echo "$table" | tr '[:upper:]' '[:lower:]')
    PGPASSWORD="$DB_PASSWORD" psql -h "$DB_HOST" -p "$DB_PORT" -U "$DB_USER" -d "$DB_NAME" \
        -c "\COPY ${SCHEMA_NAME}.${table_lower} FROM '${DATA_DIR}/${table}.csv' WITH (FORMAT csv, DELIMITER E'\t', NULL '""', QUOTE E'\b', HEADER, ENCODING 'UTF8')"
done

# Create pk, constraints, indexes
for sql_file in "${sql_files[@]}"; do
    echo "Creating $sql_file.."
    input_file="${script_dir}/${sql_file}"
    temp_file="${temp_dir}/temp_${sql_file}"

    # Replace placeholder
    sed "s/@cdmDatabaseSchema/${SCHEMA_NAME}/g" "$input_file" > "$temp_file"
    PGPASSWORD="$DB_PASSWORD" psql -h "$DB_HOST" -p "$DB_PORT" -U "$DB_USER" -d "$DB_NAME" -f "$temp_file"
    rm "$temp_file"
done

echo "OMOP CDM creation finished."

if [ -n "$FTS_CREATE" ]; then
  echo "Adding full-text search on concept table"
  input_file="${script_dir}/fts.sql"
  temp_file="${temp_dir}/temp_fts.sql"

  sed "s/@cdmDatabaseSchema/${SCHEMA_NAME}/g" "$input_file" > "$temp_file"
  PGPASSWORD="$DB_PASSWORD" psql -h "$DB_HOST" -p "$DB_PORT" -U "$DB_USER" -d "$DB_NAME" -f "$temp_file"
  rm "$temp_file"
fi<|MERGE_RESOLUTION|>--- conflicted
+++ resolved
@@ -1,24 +1,12 @@
 #!/bin/bash
 
-<<<<<<< HEAD
 # Required variables:
-# DB_HOST, DB_PORT, DB_USER, DB_PASSWORD, DB_NAME, VOCAB_DATA_DIR, SCHEMA_NAME
-=======
-# Parse variables
-DB_HOST="$DB_HOST"
-DB_PORT="$DB_PORT"
-DB_USER="$DB_USER"
-DB_PASSWORD="$DB_PASSWORD"
-DB_NAME="$DB_NAME"
-DATA_DIR="$DATA_DIR"
-SCHEMA_NAME="$SCHEMA_NAME"
-SYNTHETIC="$SYNTHETIC"
+# DB_HOST, DB_PORT, DB_USER, DB_PASSWORD, DB_NAME, VOCAB_DATA_DIR, SCHEMA_NAME, SYNTHETIC
 
 # If synthetic data is requested, use the synthetic data directory
 if [ "$SYNTHETIC" = "true" ]; then
     DATA_DIR="/synthetic"
 fi
->>>>>>> 76914c0a
 
 # SQL files
 sql_files=(primary-keys.sql constraints.sql indices.sql)
