--- conflicted
+++ resolved
@@ -28,12 +28,5 @@
 
     class Config:
         env_file = ".env"
-<<<<<<< HEAD
         env_file_encoding = "utf-8"
-=======
-        env_file_encoding = "utf-8"
-        extra = "allow"
-
-
-settings = Settings()
->>>>>>> 36210eb5
+        extra = "allow"