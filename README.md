--- conflicted
+++ resolved
@@ -8,7 +8,6 @@
 
 You can configure the Docker container using the following environment variables:
 
-<<<<<<< HEAD
 - `DB_HOST`: The hostname of the database. Default is `db`.
 - `DB_PORT`: The port number of the database. Default is `5432`.
 - `DB_USER`: The username for the database. Default is `postgres`.
@@ -16,14 +15,6 @@
 - `DB_NAME`: The name of the database. Default is `omop`.
 - `DB_TYPE`: The type of database to use. Default is `pg`, but can also be `sqlserver`.
 - `SCHEMA_NAME`: The name of the schema to be created/used in the database. Default is `omop`.
-=======
-- `DB_HOST`: The hostname of the PostgreSQL database. Default is `db`.
-- `DB_PORT`: The port number of the PostgreSQL database. Default is `5432`.
-- `DB_USER`: The username for the PostgreSQL database. Default is `postgres`.
-- `DB_PASSWORD`: The password for the PostgreSQL database. Default is `password`.
-- `DB_NAME`: The name of the PostgreSQL database. Default is `omop`.
-- `SCHEMA_NAME`: The name of the schema to be created/used in the database. Default is `public`.
->>>>>>> b699cfdb
 - `DATA_DIR`: The directory containing the data CSV files. Default is `data`.
 - `SYNTHETIC`: Load synthetic data (boolean). Default is `false`
 
